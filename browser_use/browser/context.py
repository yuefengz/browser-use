--- conflicted
+++ resolved
@@ -437,7 +437,6 @@
 		# Load cookies if they exist
 		if self.config.cookies_file and os.path.exists(self.config.cookies_file):
 			with open(self.config.cookies_file, 'r') as f:
-<<<<<<< HEAD
 				try:
 					cookies = json.load(f)
 
@@ -450,16 +449,11 @@
 								)
 								cookie['sameSite'] = 'None'
 
-					logger.info(f'Loaded {len(cookies)} cookies from {self.config.cookies_file}')
+          logger.info(f'🍪  Loaded {len(cookies)} cookies from {self.config.cookies_file}')
 					await context.add_cookies(cookies)
 
 				except json.JSONDecodeError as e:
 					logger.error(f'Failed to parse cookies file: {str(e)}')
-=======
-				cookies = json.load(f)
-				logger.info(f'🍪  Loaded {len(cookies)} cookies from {self.config.cookies_file}')
-				await context.add_cookies(cookies)
->>>>>>> eb5f0185
 
 		# Expose anti-detection scripts
 		await context.add_init_script(
